import { Request, Response } from "express";
import { z } from "zod";
import { isUrlBlocked } from "../../scraper/WebScraper/utils/blocklist";
import { protocolIncluded, checkUrl } from "../../lib/validateUrl";
import { countries } from "../../lib/validate-country";
import {
  ExtractorOptions,
  PageOptions,
  ScrapeActionContent,
  Document as V0Document,
} from "../../lib/entities";
import { InternalOptions } from "../../scraper/scrapeURL";
import { BLOCKLISTED_URL_MESSAGE } from "../../lib/strings";

export type Format =
  | "markdown"
  | "html"
  | "rawHtml"
  | "links"
  | "screenshot"
  | "screenshot@fullPage"
  | "extract"
  | "json"
  | "changeTracking";

export const url = z.preprocess(
  (x) => {
    if (!protocolIncluded(x as string)) {
      return `http://${x}`;
    }
    return x;
  },
  z
    .string()
    .url()
    .regex(/^https?:\/\//, "URL uses unsupported protocol")
    .refine(
      (x) =>
        /\.[a-zA-Z\u0400-\u04FF\u0500-\u052F\u2DE0-\u2DFF\uA640-\uA69F]{2,}(:\d+)?([\/?#]|$)/i.test(
          x,
        ),
      "URL must have a valid top-level domain or be a valid path",
    )
    .refine((x) => {
      try {
        checkUrl(x as string);
        return true;
      } catch (_) {
        return false;
      }
    }, "Invalid URL")
    .refine((x) => !isUrlBlocked(x as string), BLOCKLISTED_URL_MESSAGE),
);

const strictMessage =
  "Unrecognized key in body -- please review the v1 API documentation for request body changes";

export const extractOptions = z
  .object({
    mode: z.enum(["llm"]).default("llm"),
    schema: z.any().optional(),
    systemPrompt: z
      .string()
      .max(10000)
      .default(
        "Based on the information on the page, extract all the information from the schema in JSON format. Try to extract all the fields even those that might not be marked as required.",
      ),
    prompt: z.string().max(10000).optional(),
    temperature: z.number().optional(),
  })
  .strict(strictMessage);

export type ExtractOptions = z.infer<typeof extractOptions>;

const ACTIONS_MAX_WAIT_TIME = 60;
const MAX_ACTIONS = 50;
function calculateTotalWaitTime(
  actions: any[] = [],
  waitFor: number = 0,
): number {
  const actionWaitTime = actions.reduce((acc, action) => {
    if (action.type === "wait") {
      if (action.milliseconds) {
        return acc + action.milliseconds;
      }
      // Consider selector actions as 1 second
      if (action.selector) {
        return acc + 1000;
      }
    }
    return acc;
  }, 0);

  return waitFor + actionWaitTime;
}

export const actionsSchema = z
  .array(
    z.union([
      z
        .object({
          type: z.literal("wait"),
          milliseconds: z.number().int().positive().finite().optional(),
          selector: z.string().optional(),
        })
        .refine(
          (data) =>
            (data.milliseconds !== undefined || data.selector !== undefined) &&
            !(data.milliseconds !== undefined && data.selector !== undefined),
          {
            message:
              "Either 'milliseconds' or 'selector' must be provided, but not both.",
          },
        ),
      z.object({
        type: z.literal("click"),
        selector: z.string(),
        all: z.boolean().default(false),
      }),
      z.object({
        type: z.literal("screenshot"),
        fullPage: z.boolean().default(false),
      }),
      z.object({
        type: z.literal("write"),
        text: z.string(),
      }),
      z.object({
        type: z.literal("press"),
        key: z.string(),
      }),
      z.object({
        type: z.literal("scroll"),
        direction: z.enum(["up", "down"]).optional().default("down"),
        selector: z.string().optional(),
      }),
      z.object({
        type: z.literal("scrape"),
      }),
      z.object({
        type: z.literal("executeJavascript"),
        script: z.string(),
      }),
    ]),
  )
  .refine((actions) => actions.length <= MAX_ACTIONS, {
    message: `Number of actions cannot exceed ${MAX_ACTIONS}`,
  })
  .refine(
    (actions) =>
      calculateTotalWaitTime(actions) <= ACTIONS_MAX_WAIT_TIME * 1000,
    {
      message: `Total wait time (waitFor + wait actions) cannot exceed ${ACTIONS_MAX_WAIT_TIME} seconds`,
    },
  );

const baseScrapeOptions = z
  .object({
    formats: z
      .enum([
        "markdown",
        "html",
        "rawHtml",
        "links",
        "screenshot",
        "screenshot@fullPage",
        "extract",
        "json",
        "changeTracking",
      ])
      .array()
      .optional()
      .default(["markdown"])
      .refine(
        (x) => !(x.includes("screenshot") && x.includes("screenshot@fullPage")),
        "You may only specify either screenshot or screenshot@fullPage",
      )
      .refine(
        (x) => !x.includes("changeTracking") || x.includes("markdown"),
        "The changeTracking format requires the markdown format to be specified as well",
      ),
    headers: z.record(z.string(), z.string()).optional(),
    includeTags: z.string().array().optional(),
    excludeTags: z.string().array().optional(),
    onlyMainContent: z.boolean().default(true),
    timeout: z.number().int().positive().finite().safe().optional(),
    waitFor: z
      .number()
      .int()
      .nonnegative()
      .finite()
      .safe()
      .max(60000)
      .default(0),
    // Deprecate this to jsonOptions
    extract: extractOptions.optional(),
    // New
    jsonOptions: extractOptions.optional(),
    changeTrackingOptions: z
      .object({
        prompt: z.string().optional(),
        schema: z.any().optional(),
        modes: z.enum(["json", "git-diff"]).array().optional().default([]),
      })
      .optional(),
    mobile: z.boolean().default(false),
    parsePDF: z.boolean().default(true),
    actions: actionsSchema.optional(),
    // New
    location: z
      .object({
        country: z
          .string()
          .optional()
          .refine(
            (val) =>
              !val ||
              Object.keys(countries).includes(val.toUpperCase()) ||
              val === "US-generic",
            {
              message:
                "Invalid country code. Please use a valid ISO 3166-1 alpha-2 country code.",
            },
          )
          .transform((val) => (val ? val.toUpperCase() : "US-generic")),
        languages: z.string().array().optional(),
      })
      .optional(),

    // Deprecated
    geolocation: z
      .object({
        country: z
          .string()
          .optional()
          .refine(
            (val) => !val || Object.keys(countries).includes(val.toUpperCase()),
            {
              message:
                "Invalid country code. Please use a valid ISO 3166-1 alpha-2 country code.",
            },
          )
          .transform((val) => (val ? val.toUpperCase() : "US-generic")),
        languages: z.string().array().optional(),
      })
      .optional(),
    skipTlsVerification: z.boolean().default(false),
    removeBase64Images: z.boolean().default(true),
    fastMode: z.boolean().default(false),
    useMock: z.string().optional(),
    blockAds: z.boolean().default(true),
    proxy: z.enum(["basic", "stealth"]).optional(),
  })
  .strict(strictMessage);

const extractRefine = (obj) => {
  const hasExtractFormat = obj.formats?.includes("extract");
  const hasExtractOptions = obj.extract !== undefined;
  const hasJsonFormat = obj.formats?.includes("json");
  const hasJsonOptions = obj.jsonOptions !== undefined;
  return (
    (hasExtractFormat && hasExtractOptions)
    || (!hasExtractFormat && !hasExtractOptions)
  ) && (
    (hasJsonFormat && hasJsonOptions)
    || (!hasJsonFormat && !hasJsonOptions)
  );
};
const extractRefineOpts = {
  message:
    "When 'extract' or 'json' format is specified, corresponding options must be provided, and vice versa",
};
const extractTransform = (obj) => {
  // Handle timeout
  if (
    (obj.formats?.includes("extract") ||
      obj.extract ||
      obj.formats?.includes("json") ||
      obj.jsonOptions) &&
    (obj.timeout === 30000)
  ) {
    obj = { ...obj, timeout: 60000 };
  }

  if (obj.formats?.includes("changeTracking") && (obj.waitFor === undefined || obj.waitFor < 5000)) {
    obj = { ...obj, waitFor: 5000 };
  }

<<<<<<< HEAD
=======
  if (obj.formats?.includes("changeTracking") && obj.timeout === 30000) {
    obj = { ...obj, timeout: 60000 };
  }

>>>>>>> 94d0b4be
  if (obj.formats?.includes("json")) {
    obj.formats.push("extract");
  }

  // Convert JSON options to extract options if needed
  if (obj.jsonOptions && !obj.extract) {
    obj = {
      ...obj,
      extract: {
        prompt: obj.jsonOptions.prompt,
        systemPrompt: obj.jsonOptions.systemPrompt,
        schema: obj.jsonOptions.schema,
        mode: "llm",
      },
    };
  }

  return obj;
};

export const scrapeOptions = baseScrapeOptions
  .refine(
    (obj) => {
      if (!obj.actions) return true;
      return (
        calculateTotalWaitTime(obj.actions, obj.waitFor) <=
        ACTIONS_MAX_WAIT_TIME * 1000
      );
    },
    {
      message: `Total wait time (waitFor + wait actions) cannot exceed ${ACTIONS_MAX_WAIT_TIME} seconds`,
    },
  )
  .refine(extractRefine, extractRefineOpts)
  .transform(extractTransform);

export type ScrapeOptions = z.infer<typeof baseScrapeOptions>;

import Ajv from "ajv";

const ajv = new Ajv();

export const extractV1Options = z
  .object({
    urls: url
      .array()
      .max(10, "Maximum of 10 URLs allowed per request while in beta.")
      .optional(),
    prompt: z.string().max(10000).optional(),
    systemPrompt: z.string().max(10000).optional(),
    schema: z
      .any()
      .optional()
      .refine(
        (val) => {
          if (!val) return true; // Allow undefined schema
          try {
            const validate = ajv.compile(val);
            return typeof validate === "function";
          } catch (e) {
            return false;
          }
        },
        {
          message: "Invalid JSON schema.",
        },
      ),
    limit: z.number().int().positive().finite().safe().optional(),
    ignoreSitemap: z.boolean().default(false),
    includeSubdomains: z.boolean().default(true),
    allowExternalLinks: z.boolean().default(false),
    enableWebSearch: z.boolean().default(false),
    scrapeOptions: scrapeOptions.default({ onlyMainContent: false }).optional(),
    origin: z.string().optional().default("api"),
    urlTrace: z.boolean().default(false),
    timeout: z.number().int().positive().finite().safe().default(60000),
    __experimental_streamSteps: z.boolean().default(false),
    __experimental_llmUsage: z.boolean().default(false),
    __experimental_showSources: z.boolean().default(false),
    showSources: z.boolean().default(false),
    __experimental_cacheKey: z.string().optional(),
    __experimental_cacheMode: z
      .enum(["direct", "save", "load"])
      .default("direct")
      .optional(),
  })
  .strict(strictMessage)
  .refine(
    (obj) => obj.urls || obj.prompt,
    {
      message: "Either 'urls' or 'prompt' must be provided.",
    },
  )
  .transform((obj) => ({
    ...obj,
    allowExternalLinks: obj.allowExternalLinks || obj.enableWebSearch,
  }))
  .refine(
    (x) => (x.scrapeOptions ? extractRefine(x.scrapeOptions) : true),
    extractRefineOpts,
  )
  .transform((x) => ({
    ...x,
    scrapeOptions: x.scrapeOptions
      ? extractTransform(x.scrapeOptions)
      : x.scrapeOptions,
  }));

export type ExtractV1Options = z.infer<typeof extractV1Options>;
export const extractRequestSchema = extractV1Options;
export type ExtractRequest = z.infer<typeof extractRequestSchema>;
export type ExtractRequestInput = z.input<typeof extractRequestSchema>;

export const scrapeRequestSchema = baseScrapeOptions
  .omit({ timeout: true })
  .extend({
    url,
    origin: z.string().optional().default("api"),
    timeout: z.number().int().positive().finite().safe().default(30000),
  })
  .strict(strictMessage)
  .refine(extractRefine, extractRefineOpts)
  .transform(extractTransform);

export type ScrapeRequest = z.infer<typeof scrapeRequestSchema>;
export type ScrapeRequestInput = z.input<typeof scrapeRequestSchema>;

export const webhookSchema = z.preprocess(
  (x) => {
    if (typeof x === "string") {
      return { url: x };
    } else {
      return x;
    }
  },
  z
    .object({
      url: z.string().url(),
      headers: z.record(z.string(), z.string()).default({}),
      metadata: z.record(z.string(), z.string()).default({}),
      events: z
        .array(z.enum(["completed", "failed", "page", "started"]))
        .default(["completed", "failed", "page", "started"]),
    })
    .strict(strictMessage),
);

export const batchScrapeRequestSchema = baseScrapeOptions
  .extend({
    urls: url.array(),
    origin: z.string().optional().default("api"),
    webhook: webhookSchema.optional(),
    appendToId: z.string().uuid().optional(),
    ignoreInvalidURLs: z.boolean().default(false),
  })
  .strict(strictMessage)
  .refine(extractRefine, extractRefineOpts)
  .transform(extractTransform);

export const batchScrapeRequestSchemaNoURLValidation = baseScrapeOptions
  .extend({
    urls: z.string().array(),
    origin: z.string().optional().default("api"),
    webhook: webhookSchema.optional(),
    appendToId: z.string().uuid().optional(),
    ignoreInvalidURLs: z.boolean().default(false),
  })
  .strict(strictMessage)
  .refine(extractRefine, extractRefineOpts)
  .transform(extractTransform);

export type BatchScrapeRequest = z.infer<typeof batchScrapeRequestSchema>;
export type BatchScrapeRequestInput = z.input<typeof batchScrapeRequestSchema>;

const crawlerOptions = z
  .object({
    includePaths: z.string().array().default([]),
    excludePaths: z.string().array().default([]),
    maxDepth: z.number().default(10), // default?
    maxDiscoveryDepth: z.number().optional(),
    limit: z.number().default(10000), // default?
    allowBackwardLinks: z.boolean().default(false), // >> TODO: CHANGE THIS NAME???
    allowExternalLinks: z.boolean().default(false),
    allowSubdomains: z.boolean().default(false),
    ignoreRobotsTxt: z.boolean().default(false),
    ignoreSitemap: z.boolean().default(false),
    deduplicateSimilarURLs: z.boolean().default(true),
    ignoreQueryParameters: z.boolean().default(false),
    regexOnFullURL: z.boolean().default(false),
  })
  .strict(strictMessage);

// export type CrawlerOptions = {
//   includePaths?: string[];
//   excludePaths?: string[];
//   maxDepth?: number;
//   limit?: number;
//   allowBackwardLinks?: boolean; // >> TODO: CHANGE THIS NAME???
//   allowExternalLinks?: boolean;
//   ignoreSitemap?: boolean;
// };

export type CrawlerOptions = z.infer<typeof crawlerOptions>;

export const crawlRequestSchema = crawlerOptions
  .extend({
    url,
    origin: z.string().optional().default("api"),
    scrapeOptions: scrapeOptions.default({}),
    webhook: webhookSchema.optional(),
    limit: z.number().default(10000),
  })
  .strict(strictMessage)
  .refine((x) => extractRefine(x.scrapeOptions), extractRefineOpts)
  .transform((x) => ({
    ...x,
    scrapeOptions: extractTransform(x.scrapeOptions),
  }));

// export type CrawlRequest = {
//   url: string;
//   crawlerOptions?: CrawlerOptions;
//   scrapeOptions?: Exclude<ScrapeRequest, "url">;
// };

// export type ExtractorOptions = {
//   mode: "markdown" | "llm-extraction" | "llm-extraction-from-markdown" | "llm-extraction-from-raw-html";
//   extractionPrompt?: string;
//   extractionSchema?: Record<string, any>;
// }

export type CrawlRequest = z.infer<typeof crawlRequestSchema>;
export type CrawlRequestInput = z.input<typeof crawlRequestSchema>;

export const mapRequestSchema = crawlerOptions
  .extend({
    url,
    origin: z.string().optional().default("api"),
    includeSubdomains: z.boolean().default(true),
    search: z.string().optional(),
    ignoreSitemap: z.boolean().default(false),
    sitemapOnly: z.boolean().default(false),
    limit: z.number().min(1).max(30000).default(5000),
    timeout: z.number().positive().finite().optional(),
    useMock: z.string().optional(),
    filterByPath: z.boolean().default(true),
  })
  .strict(strictMessage);

// export type MapRequest = {
//   url: string;
//   crawlerOptions?: CrawlerOptions;
// };

export type MapRequest = z.infer<typeof mapRequestSchema>;
export type MapRequestInput = z.input<typeof mapRequestSchema>;

export type Document = {
  title?: string;
  description?: string;
  url?: string;
  markdown?: string;
  html?: string;
  rawHtml?: string;
  links?: string[];
  screenshot?: string;
  extract?: any;
  json?: any;
  warning?: string;
  actions?: {
    screenshots?: string[];
    scrapes?: ScrapeActionContent[];
    javascriptReturns?: {
      type: string,
      value: unknown
    }[];
  };
  changeTracking?: {
    previousScrapeAt: string | null;
    changeStatus: "new" | "same" | "changed" | "removed";
    visibility: "visible" | "hidden";
    diff?: {
      text: string;
      json: {
        files: Array<{
          from: string | null;
          to: string | null;
          chunks: Array<{
            content: string;
            changes: Array<{
              type: string;
              normal?: boolean;
              ln?: number;
              ln1?: number;
              ln2?: number;
              content: string;
            }>;
          }>;
        }>;
      };
    };
    json?: any;
  }
  metadata: {
    title?: string;
    description?: string;
    language?: string;
    keywords?: string;
    robots?: string;
    ogTitle?: string;
    ogDescription?: string;
    ogUrl?: string;
    ogImage?: string;
    ogAudio?: string;
    ogDeterminer?: string;
    ogLocale?: string;
    ogLocaleAlternate?: string[];
    ogSiteName?: string;
    ogVideo?: string;
    dcTermsCreated?: string;
    dcDateCreated?: string;
    dcDate?: string;
    dcTermsType?: string;
    dcType?: string;
    dcTermsAudience?: string;
    dcTermsSubject?: string;
    dcSubject?: string;
    dcDescription?: string;
    dcTermsKeywords?: string;
    modifiedTime?: string;
    publishedTime?: string;
    articleTag?: string;
    articleSection?: string;
    url?: string;
    sourceURL?: string;
    statusCode: number;
    scrapeId?: string;
    error?: string;
    [key: string]: string | string[] | number | undefined;
  };
  serpResults?: {
    title: string;
    description: string;
    url: string;
  };
};

export type ErrorResponse = {
  success: false;
  error: string;
  details?: any;
};

export type ScrapeResponse =
  | ErrorResponse
  | {
      success: true;
      warning?: string;
      data: Document;
      scrape_id?: string;
    };

export interface ScrapeResponseRequestTest {
  statusCode: number;
  body: ScrapeResponse;
  error?: string;
}

export interface URLTrace {
  url: string;
  status: "mapped" | "scraped" | "error";
  timing: {
    discoveredAt: string;
    scrapedAt?: string;
    completedAt?: string;
  };
  error?: string;
  warning?: string;
  contentStats?: {
    rawContentLength: number;
    processedContentLength: number;
    tokensUsed: number;
  };
  relevanceScore?: number;
  usedInCompletion?: boolean;
  extractedFields?: string[];
}

export interface ExtractResponse {
  success: boolean;
  error?: string;
  data?: any;
  scrape_id?: string;
  id?: string;
  warning?: string;
  urlTrace?: URLTrace[];
  sources?: {
    [key: string]: string[];
  };
}

export interface ExtractResponseRequestTest {
  statusCode: number;
  body: ExtractResponse;
  error?: string;
}

export type CrawlResponse =
  | ErrorResponse
  | {
      success: true;
      id: string;
      url: string;
    };

export type BatchScrapeResponse =
  | ErrorResponse
  | {
      success: true;
      id: string;
      url: string;
      invalidURLs?: string[];
    };

export type MapResponse =
  | ErrorResponse
  | {
      success: true;
      links: string[];
      scrape_id?: string;
    };

export type CrawlStatusParams = {
  jobId: string;
};

export type ConcurrencyCheckParams = {
  teamId: string;
};

export type ConcurrencyCheckResponse =
  | ErrorResponse
  | {
      success: true;
      concurrency: number;
      maxConcurrency: number;
    };

export type CrawlStatusResponse =
  | ErrorResponse
  | {
      success: true;
      status: "scraping" | "completed" | "failed" | "cancelled";
      completed: number;
      total: number;
      creditsUsed: number;
      expiresAt: string;
      next?: string;
      data: Document[];
    };

export type CrawlErrorsResponse =
  | ErrorResponse
  | {
      errors: {
        id: string;
        timestamp?: string;
        url: string;
        error: string;
      }[];
      robotsBlocked: string[];
    };

type AuthObject = {
  team_id: string;
};

type Account = {
  remainingCredits: number;
};

export type AuthCreditUsageChunk = {
  api_key: string;
  team_id: string;
  sub_id: string | null;
  sub_current_period_start: string | null;
  sub_current_period_end: string | null;
  sub_user_id: string | null;
  price_id: string | null;
  price_credits: number; // credit limit with assoicated price, or free_credits (500) if free plan
  credits_used: number;
  coupon_credits: number; // do not rely on this number to be up to date after calling a billTeam
  adjusted_credits_used: number; // credits this period minus coupons used
  remaining_credits: number;
  total_credits_sum: number;
  plan_priority: {
    bucketLimit: number;
    planModifier: number;
  };
  rate_limits: {
    crawl: number;
    scrape: number;
    search: number;
    map: number;
    extract: number;
    preview: number;
    crawlStatus: number;
    extractStatus: number;
  };
  concurrency: number;

  // appended on JS-side
  is_extract?: boolean;
};

export type AuthCreditUsageChunkFromTeam = Omit<AuthCreditUsageChunk, "api_key">;

export interface RequestWithMaybeACUC<
  ReqParams = {},
  ReqBody = undefined,
  ResBody = undefined,
> extends Request<ReqParams, ReqBody, ResBody> {
  acuc?: AuthCreditUsageChunk;
}

export interface RequestWithACUC<
  ReqParams = {},
  ReqBody = undefined,
  ResBody = undefined,
> extends Request<ReqParams, ReqBody, ResBody> {
  acuc: AuthCreditUsageChunk;
}

export interface RequestWithAuth<
  ReqParams = {},
  ReqBody = undefined,
  ResBody = undefined,
> extends Request<ReqParams, ReqBody, ResBody> {
  auth: AuthObject;
  account?: Account;
}

export interface RequestWithMaybeAuth<
  ReqParams = {},
  ReqBody = undefined,
  ResBody = undefined,
> extends RequestWithMaybeACUC<ReqParams, ReqBody, ResBody> {
  auth?: AuthObject;
  account?: Account;
}

export interface RequestWithAuth<
  ReqParams = {},
  ReqBody = undefined,
  ResBody = undefined,
> extends RequestWithACUC<ReqParams, ReqBody, ResBody> {
  auth: AuthObject;
  account?: Account;
}

export interface ResponseWithSentry<ResBody = undefined>
  extends Response<ResBody> {
  sentry?: string;
}

export function toLegacyCrawlerOptions(x: CrawlerOptions) {
  return {
    includes: x.includePaths,
    excludes: x.excludePaths,
    maxCrawledLinks: x.limit,
    maxDepth: x.maxDepth,
    limit: x.limit,
    generateImgAltText: false,
    allowBackwardCrawling: x.allowBackwardLinks,
    allowExternalContentLinks: x.allowExternalLinks,
    allowSubdomains: x.allowSubdomains,
    ignoreRobotsTxt: x.ignoreRobotsTxt,
    ignoreSitemap: x.ignoreSitemap,
    deduplicateSimilarURLs: x.deduplicateSimilarURLs,
    ignoreQueryParameters: x.ignoreQueryParameters,
    regexOnFullURL: x.regexOnFullURL,
    maxDiscoveryDepth: x.maxDiscoveryDepth,
    currentDiscoveryDepth: 0,
  };
}

export function fromLegacyCrawlerOptions(x: any, teamId: string): {
  crawlOptions: CrawlerOptions;
  internalOptions: InternalOptions;
} {
  return {
    crawlOptions: crawlerOptions.parse({
      includePaths: x.includes,
      excludePaths: x.excludes,
      limit: x.maxCrawledLinks ?? x.limit,
      maxDepth: x.maxDepth,
      allowBackwardLinks: x.allowBackwardCrawling,
      allowExternalLinks: x.allowExternalContentLinks,
      allowSubdomains: x.allowSubdomains,
      ignoreRobotsTxt: x.ignoreRobotsTxt,
      ignoreSitemap: x.ignoreSitemap,
      deduplicateSimilarURLs: x.deduplicateSimilarURLs,
      ignoreQueryParameters: x.ignoreQueryParameters,
      regexOnFullURL: x.regexOnFullURL,
      maxDiscoveryDepth: x.maxDiscoveryDepth,
   }),
    internalOptions: {
      v0CrawlOnlyUrls: x.returnOnlyUrls,
      teamId,
    },
  };
}

export interface MapDocument {
  url: string;
  title?: string;
  description?: string;
}
export function fromLegacyScrapeOptions(
  pageOptions: PageOptions,
  extractorOptions: ExtractorOptions | undefined,
  timeout: number | undefined,
  teamId: string,
): { scrapeOptions: ScrapeOptions; internalOptions: InternalOptions } {
  return {
    scrapeOptions: scrapeOptions.parse({
      formats: [
        (pageOptions.includeMarkdown ?? true) ? ("markdown" as const) : null,
        (pageOptions.includeHtml ?? false) ? ("html" as const) : null,
        (pageOptions.includeRawHtml ?? false) ? ("rawHtml" as const) : null,
        (pageOptions.screenshot ?? false) ? ("screenshot" as const) : null,
        (pageOptions.fullPageScreenshot ?? false)
          ? ("screenshot@fullPage" as const)
          : null,
        extractorOptions !== undefined &&
        extractorOptions.mode.includes("llm-extraction")
          ? ("extract" as const)
          : null,
        "links",
      ].filter((x) => x !== null),
      waitFor: pageOptions.waitFor,
      headers: pageOptions.headers,
      includeTags:
        typeof pageOptions.onlyIncludeTags === "string"
          ? [pageOptions.onlyIncludeTags]
          : pageOptions.onlyIncludeTags,
      excludeTags:
        typeof pageOptions.removeTags === "string"
          ? [pageOptions.removeTags]
          : pageOptions.removeTags,
      onlyMainContent: pageOptions.onlyMainContent ?? false,
      timeout: timeout,
      parsePDF: pageOptions.parsePDF,
      actions: pageOptions.actions,
      location: pageOptions.geolocation,
      skipTlsVerification: pageOptions.skipTlsVerification,
      removeBase64Images: pageOptions.removeBase64Images,
      extract:
        extractorOptions !== undefined &&
        extractorOptions.mode.includes("llm-extraction")
          ? {
              systemPrompt: extractorOptions.extractionPrompt,
              prompt: extractorOptions.userPrompt,
              schema: extractorOptions.extractionSchema,
            }
          : undefined,
      mobile: pageOptions.mobile,
      fastMode: pageOptions.useFastMode,
    }),
    internalOptions: {
      atsv: pageOptions.atsv,
      v0DisableJsDom: pageOptions.disableJsDom,
      teamId,
    },
    // TODO: fallback, fetchPageContent, replaceAllPathsWithAbsolutePaths, includeLinks
  };
}

export function fromLegacyCombo(
  pageOptions: PageOptions,
  extractorOptions: ExtractorOptions | undefined,
  timeout: number | undefined,
  crawlerOptions: any,
  teamId: string,
): { scrapeOptions: ScrapeOptions; internalOptions: InternalOptions } {
  const { scrapeOptions, internalOptions: i1 } = fromLegacyScrapeOptions(
    pageOptions,
    extractorOptions,
    timeout,
    teamId,
  );
  const { internalOptions: i2 } = fromLegacyCrawlerOptions(crawlerOptions, teamId);
  return { scrapeOptions, internalOptions: Object.assign(i1, i2) };
}

export function toLegacyDocument(
  document: Document,
  internalOptions: InternalOptions,
): V0Document | { url: string } {
  if (internalOptions.v0CrawlOnlyUrls) {
    return { url: document.metadata.sourceURL! };
  }

  return {
    content: document.markdown!,
    markdown: document.markdown!,
    html: document.html,
    rawHtml: document.rawHtml,
    linksOnPage: document.links,
    llm_extraction: document.extract,
    metadata: {
      ...document.metadata,
      error: undefined,
      statusCode: undefined,
      pageError: document.metadata.error,
      pageStatusCode: document.metadata.statusCode,
      screenshot: document.screenshot,
    },
    actions: document.actions,
    warning: document.warning,
  };
}

export const searchRequestSchema = z
  .object({
    query: z.string(),
    limit: z
      .number()
      .int()
      .positive()
      .finite()
      .safe()
      .max(50)
      .optional()
      .default(5),
    tbs: z.string().optional(),
    filter: z.string().optional(),
    lang: z.string().optional().default("en"),
    country: z.string().optional().default("us"),
    location: z.string().optional(),
    origin: z.string().optional().default("api"),
    timeout: z.number().int().positive().finite().safe().default(60000),
    scrapeOptions: baseScrapeOptions
      .extend({
        formats: z
          .array(
            z.enum([
              "markdown",
              "html",
              "rawHtml",
              "links",
              "screenshot",
              "screenshot@fullPage",
              "extract",
            ]),
          )
          .default([]),
      })
      .default({}),
  })
  .strict(
    "Unrecognized key in body -- please review the v1 API documentation for request body changes",
  )
  .refine((x) => extractRefine(x.scrapeOptions), extractRefineOpts)
  .transform((x) => ({
    ...x,
    scrapeOptions: extractTransform(x.scrapeOptions),
  }));

export type SearchRequest = z.infer<typeof searchRequestSchema>;
export type SearchRequestInput = z.input<typeof searchRequestSchema>;

export type SearchResponse =
  | ErrorResponse
  | {
      success: true;
      warning?: string;
      data: Document[];
    };

export type TokenUsage = {
  promptTokens: number;
  completionTokens: number;
  totalTokens: number;
  step?: string;
  model?: string;
};

export const generateLLMsTextRequestSchema = z.object({
  url: url.describe("The URL to generate text from"),
  maxUrls: z
    .number()
    .min(1)
    .max(5000)
    .default(10)
    .describe("Maximum number of URLs to process"),
  showFullText: z
    .boolean()
    .default(false)
    .describe("Whether to show the full LLMs-full.txt in the response"),
  __experimental_stream: z.boolean().optional(),
});

export type GenerateLLMsTextRequest = z.infer<
  typeof generateLLMsTextRequestSchema
>;

export class TimeoutSignal extends Error {
  constructor() {
    super("Operation timed out")
  }
}<|MERGE_RESOLUTION|>--- conflicted
+++ resolved
@@ -286,13 +286,10 @@
     obj = { ...obj, waitFor: 5000 };
   }
 
-<<<<<<< HEAD
-=======
   if (obj.formats?.includes("changeTracking") && obj.timeout === 30000) {
     obj = { ...obj, timeout: 60000 };
   }
 
->>>>>>> 94d0b4be
   if (obj.formats?.includes("json")) {
     obj.formats.push("extract");
   }
