import { Request, Response } from "express";
import { z } from "zod";
import { isUrlBlocked } from "../../scraper/WebScraper/utils/blocklist";
import { protocolIncluded, checkUrl } from "../../lib/validateUrl";
import { PlanType } from "../../types";
import { countries } from "../../lib/validate-country";
import { ExtractorOptions, PageOptions, ScrapeActionContent, Document as V0Document } from "../../lib/entities";
import { InternalOptions } from "../../scraper/scrapeURL";

export type Format =
  | "markdown"
  | "html"
  | "rawHtml"
  | "links"
  | "screenshot"
  | "screenshot@fullPage"
  | "extract";

export const url = z.preprocess(
  (x) => {
    if (!protocolIncluded(x as string)) {
      return `http://${x}`;
    }
    return x;
  },
  z
    .string()
    .url()
    .regex(/^https?:\/\//, "URL uses unsupported protocol")
    .refine(
      (x) => /\.[a-z]{2,}([\/?#]|$)/i.test(x),
      "URL must have a valid top-level domain or be a valid path"
    )
    .refine(
      (x) => {
        try {
          checkUrl(x as string)
          return true;
        } catch (_) {
          return false;
        }
      },
      "Invalid URL"
    )
    .refine(
      (x) => !isUrlBlocked(x as string),
      "Firecrawl currently does not support social media scraping due to policy restrictions. We're actively working on building support for it."
    )
);

const strictMessage = "Unrecognized key in body -- please review the v1 API documentation for request body changes";

export const extractOptions = z.object({
  mode: z.enum(["llm"]).default("llm"),
  schema: z.any().optional(),
  systemPrompt: z.string().default("Based on the information on the page, extract all the information from the schema in JSON format. Try to extract all the fields even those that might not be marked as required."),
  prompt: z.string().optional()
}).strict(strictMessage);

export type ExtractOptions = z.infer<typeof extractOptions>;

export const actionsSchema = z.array(z.union([
  z.object({
    type: z.literal("wait"),
    milliseconds: z.number().int().positive().finite().optional(),
    selector: z.string().optional(),
  }).refine(
    (data) => (data.milliseconds !== undefined || data.selector !== undefined) && !(data.milliseconds !== undefined && data.selector !== undefined),
    {
      message: "Either 'milliseconds' or 'selector' must be provided, but not both.",
    }
  ),
  z.object({
    type: z.literal("click"),
    selector: z.string(),
  }),
  z.object({
    type: z.literal("screenshot"),
    fullPage: z.boolean().default(false),
  }),
  z.object({
    type: z.literal("write"),
    text: z.string(),
  }),
  z.object({
    type: z.literal("press"),
    key: z.string(),
  }),
  z.object({
    type: z.literal("scroll"),
    direction: z.enum(["up", "down"]).optional().default("down"),
    selector: z.string().optional(),
  }),
  z.object({
    type: z.literal("scrape"),
  }),
  z.object({
    type: z.literal("executeJavascript"),
    script: z.string()
  }),
]));

export const scrapeOptions = z.object({
  formats: z
    .enum([
      "markdown",
      "html",
      "rawHtml",
      "links",
      "screenshot",
      "screenshot@fullPage",
      "extract"
    ])
    .array()
    .optional()
    .default(["markdown"])
    .refine(x => !(x.includes("screenshot") && x.includes("screenshot@fullPage")), "You may only specify either screenshot or screenshot@fullPage"),
  headers: z.record(z.string(), z.string()).optional(),
  includeTags: z.string().array().optional(),
  excludeTags: z.string().array().optional(),
  onlyMainContent: z.boolean().default(true),
  timeout: z.number().int().positive().finite().safe().optional(),
  waitFor: z.number().int().nonnegative().finite().safe().default(0),
  extract: extractOptions.optional(),
  mobile: z.boolean().default(false),
  parsePDF: z.boolean().default(true),
  actions: actionsSchema.optional(),
  // New
  location: z.object({
    country: z.string().optional().refine(
      (val) => !val || Object.keys(countries).includes(val.toUpperCase()),
      {
        message: "Invalid country code. Please use a valid ISO 3166-1 alpha-2 country code.",
      }
    ).transform(val => val ? val.toUpperCase() : 'US'),
    languages: z.string().array().optional(),
  }).optional(),
  
  // Deprecated
  geolocation: z.object({
    country: z.string().optional().refine(
      (val) => !val || Object.keys(countries).includes(val.toUpperCase()),
      {
        message: "Invalid country code. Please use a valid ISO 3166-1 alpha-2 country code.",
      }
    ).transform(val => val ? val.toUpperCase() : 'US'),
    languages: z.string().array().optional(),
  }).optional(),
  skipTlsVerification: z.boolean().default(false),
  removeBase64Images: z.boolean().default(true),
}).strict(strictMessage)



export type ScrapeOptions = z.infer<typeof scrapeOptions>;

<<<<<<< HEAD
export const extractV1Options = z.object({
  urls: url.array(),
  prompt: z.string().optional(),
  schema: z.any().optional(),
  limit: z.number().int().positive().finite().safe().optional(),
  ignoreSitemap: z.boolean().default(false),
  includeSubdomains: z.boolean().default(true),
  allowExternalLinks: z.boolean().default(false),
  origin: z.string().optional().default("api"),
  timeout: z.number().int().positive().finite().safe().default(60000),
}).strict(strictMessage)

export type ExtractV1Options = z.infer<typeof extractV1Options>;
export const extractRequestSchema = extractV1Options;
export type ExtractRequest = z.infer<typeof extractRequestSchema>;

export const scrapeRequestSchema = scrapeOptions.extend({
=======
export const scrapeRequestSchema = scrapeOptions.omit({ timeout: true }).extend({
>>>>>>> a3133675
  url,
  origin: z.string().optional().default("api"),
  timeout: z.number().int().positive().finite().safe().default(30000),
}).strict(strictMessage).refine(
  (obj) => {
    const hasExtractFormat = obj.formats?.includes("extract");
    const hasExtractOptions = obj.extract !== undefined;
    return (hasExtractFormat && hasExtractOptions) || (!hasExtractFormat && !hasExtractOptions);
  },
  {
    message: "When 'extract' format is specified, 'extract' options must be provided, and vice versa",
  }
).transform((obj) => {
  if ((obj.formats?.includes("extract") || obj.extract) && !obj.timeout) {
    return { ...obj, timeout: 60000 };
  }
  return obj;
});



export type ScrapeRequest = z.infer<typeof scrapeRequestSchema>;
export type ScrapeRequestInput = z.input<typeof scrapeRequestSchema>;

export const webhookSchema = z.preprocess(x => {
  if (typeof x === "string") {
    return { url: x };
  } else {
    return x;
  }
}, z.object({
  url: z.string().url(),
  headers: z.record(z.string(), z.string()).default({}),
}).strict(strictMessage))

export const batchScrapeRequestSchema = scrapeOptions.extend({
  urls: url.array(),
  origin: z.string().optional().default("api"),
  webhook: webhookSchema.optional(),
}).strict(strictMessage).refine(
  (obj) => {
    const hasExtractFormat = obj.formats?.includes("extract");
    const hasExtractOptions = obj.extract !== undefined;
    return (hasExtractFormat && hasExtractOptions) || (!hasExtractFormat && !hasExtractOptions);
  },
  {
    message: "When 'extract' format is specified, 'extract' options must be provided, and vice versa",
  }
);

export type BatchScrapeRequest = z.infer<typeof batchScrapeRequestSchema>;

const crawlerOptions = z.object({
  includePaths: z.string().array().default([]),
  excludePaths: z.string().array().default([]),
  maxDepth: z.number().default(10), // default?
  limit: z.number().default(10000), // default?
  allowBackwardLinks: z.boolean().default(false), // >> TODO: CHANGE THIS NAME???
  allowExternalLinks: z.boolean().default(false),
  ignoreSitemap: z.boolean().default(true),
  deduplicateSimilarURLs: z.boolean().default(true),
  ignoreQueryParameters: z.boolean().default(false),
}).strict(strictMessage);

// export type CrawlerOptions = {
//   includePaths?: string[];
//   excludePaths?: string[];
//   maxDepth?: number;
//   limit?: number;
//   allowBackwardLinks?: boolean; // >> TODO: CHANGE THIS NAME???
//   allowExternalLinks?: boolean;
//   ignoreSitemap?: boolean;
// };

export type CrawlerOptions = z.infer<typeof crawlerOptions>;

export const crawlRequestSchema = crawlerOptions.extend({
  url,
  origin: z.string().optional().default("api"),
  scrapeOptions: scrapeOptions.default({}),
  webhook: webhookSchema.optional(),
  limit: z.number().default(10000),
}).strict(strictMessage);

// export type CrawlRequest = {
//   url: string;
//   crawlerOptions?: CrawlerOptions;
//   scrapeOptions?: Exclude<ScrapeRequest, "url">;
// };

// export type ExtractorOptions = {
//   mode: "markdown" | "llm-extraction" | "llm-extraction-from-markdown" | "llm-extraction-from-raw-html";
//   extractionPrompt?: string;
//   extractionSchema?: Record<string, any>;
// }


export type CrawlRequest = z.infer<typeof crawlRequestSchema>;

export const mapRequestSchema = crawlerOptions.extend({
  url,
  origin: z.string().optional().default("api"),
  includeSubdomains: z.boolean().default(true),
  search: z.string().optional(),
  ignoreSitemap: z.boolean().default(false),
  sitemapOnly: z.boolean().default(false),
  limit: z.number().min(1).max(5000).default(5000),
}).strict(strictMessage);

// export type MapRequest = {
//   url: string;
//   crawlerOptions?: CrawlerOptions;
// };

export type MapRequest = z.infer<typeof mapRequestSchema>;

export type Document = {
  markdown?: string;
  extract?: any;
  html?: string;
  rawHtml?: string;
  links?: string[];
  screenshot?: string;
  actions?: {
    screenshots?: string[];
    scrapes?: ScrapeActionContent[];
  };
  warning?: string;
  metadata: {
    title?: string;
    description?: string;
    language?: string;
    keywords?: string;
    robots?: string;
    ogTitle?: string;
    ogDescription?: string;
    ogUrl?: string;
    ogImage?: string;
    ogAudio?: string;
    ogDeterminer?: string;
    ogLocale?: string;
    ogLocaleAlternate?: string[];
    ogSiteName?: string;
    ogVideo?: string;
    dcTermsCreated?: string;
    dcDateCreated?: string;
    dcDate?: string;
    dcTermsType?: string;
    dcType?: string;
    dcTermsAudience?: string;
    dcTermsSubject?: string;
    dcSubject?: string;
    dcDescription?: string;
    dcTermsKeywords?: string;
    modifiedTime?: string;
    publishedTime?: string;
    articleTag?: string;
    articleSection?: string;
    url?: string;
    sourceURL?: string;
    statusCode?: number;
    error?: string;
    [key: string]: string | string[] | number | undefined;
  };
};

export type ErrorResponse = {
  success: false;
  error: string;
  details?: any;
};

export type ScrapeResponse =
  | ErrorResponse
  | {
      success: true;
      warning?: string;
      data: Document;
      scrape_id?: string;
    };

export interface ScrapeResponseRequestTest {
  statusCode: number;
  body: ScrapeResponse;
  error?: string;
}

export type ExtractResponse =
  | ErrorResponse
  | {
      success: true;
      warning?: string;
      data: z.infer<typeof extractRequestSchema>;
      scrape_id?: string;
    };

export interface ExtractResponseRequestTest {
  statusCode: number;
  body: ExtractResponse;
  error?: string;
}

export type CrawlResponse =
  | ErrorResponse
  | {
      success: true;
      id: string;
      url: string;
    };

export type MapResponse =
  | ErrorResponse
  | {
      success: true;
      links: string[];
      scrape_id?: string;
    };

export type CrawlStatusParams = {
  jobId: string;
};

export type ConcurrencyCheckParams = {
  teamId: string;
};

export type ConcurrencyCheckResponse =
  | ErrorResponse
  | {
      success: true;
      concurrency: number;
    };

export type CrawlStatusResponse =
  | ErrorResponse
  | {
      success: true;
      status: "scraping" | "completed" | "failed" | "cancelled";
      completed: number;
      total: number;
      creditsUsed: number;
      expiresAt: string;
      next?: string;
      data: Document[];
    };

type AuthObject = {
  team_id: string;
  plan: PlanType | undefined;
};

type Account = {
  remainingCredits: number;
};

export type AuthCreditUsageChunk = {
  api_key: string;
  team_id: string;
  sub_id: string | null;
  sub_current_period_start: string | null;
  sub_current_period_end: string | null;
  price_id: string | null;
  price_credits: number; // credit limit with assoicated price, or free_credits (500) if free plan
  credits_used: number;
  coupon_credits: number; // do not rely on this number to be up to date after calling a billTeam
  coupons: any[];
  adjusted_credits_used: number; // credits this period minus coupons used
  remaining_credits: number;
  sub_user_id: string | null;
  total_credits_sum: number;
};

export interface RequestWithMaybeACUC<
  ReqParams = {},
  ReqBody = undefined,
  ResBody = undefined
> extends Request<ReqParams, ReqBody, ResBody> {
  acuc?: AuthCreditUsageChunk,
}

export interface RequestWithACUC<
  ReqParams = {},
  ReqBody = undefined,
  ResBody = undefined
> extends Request<ReqParams, ReqBody, ResBody> {
  acuc: AuthCreditUsageChunk,
}

export interface RequestWithAuth<
  ReqParams = {},
  ReqBody = undefined,
  ResBody = undefined,
> extends Request<ReqParams, ReqBody, ResBody> {
  auth: AuthObject;
  account?: Account;
}

export interface RequestWithMaybeAuth<
  ReqParams = {},
  ReqBody = undefined,
  ResBody = undefined
> extends RequestWithMaybeACUC<ReqParams, ReqBody, ResBody> {
  auth?: AuthObject;
  account?: Account;
}

export interface RequestWithAuth<
  ReqParams = {},
  ReqBody = undefined,
  ResBody = undefined,
> extends RequestWithACUC<ReqParams, ReqBody, ResBody> {
  auth: AuthObject;
  account?: Account;
}

export interface ResponseWithSentry<
  ResBody = undefined,
> extends Response<ResBody> {
  sentry?: string,
}

export function toLegacyCrawlerOptions(x: CrawlerOptions) {
  return {
    includes: x.includePaths,
    excludes: x.excludePaths,
    maxCrawledLinks: x.limit,
    maxDepth: x.maxDepth,
    limit: x.limit,
    generateImgAltText: false,
    allowBackwardCrawling: x.allowBackwardLinks,
    allowExternalContentLinks: x.allowExternalLinks,
    ignoreSitemap: x.ignoreSitemap,
    deduplicateSimilarURLs: x.deduplicateSimilarURLs,
    ignoreQueryParameters: x.ignoreQueryParameters,
  };
}

export function fromLegacyCrawlerOptions(x: any): { crawlOptions: CrawlerOptions; internalOptions: InternalOptions } {
  return {
    crawlOptions: crawlerOptions.parse({
      includePaths: x.includes,
      excludePaths: x.excludes,
      limit: x.maxCrawledLinks ?? x.limit,
      maxDepth: x.maxDepth,
      allowBackwardLinks: x.allowBackwardCrawling,
      allowExternalLinks: x.allowExternalContentLinks,
      ignoreSitemap: x.ignoreSitemap,
      deduplicateSimilarURLs: x.deduplicateSimilarURLs,
      ignoreQueryParameters: x.ignoreQueryParameters,
    }),
    internalOptions: {
      v0CrawlOnlyUrls: x.returnOnlyUrls,
    },
  };
}



export interface MapDocument {
  url: string;
  title?: string;
  description?: string;
}   
export function fromLegacyScrapeOptions(pageOptions: PageOptions, extractorOptions: ExtractorOptions | undefined, timeout: number | undefined): { scrapeOptions: ScrapeOptions, internalOptions: InternalOptions } {
  return {
    scrapeOptions: scrapeOptions.parse({
      formats: [
        (pageOptions.includeMarkdown ?? true) ? "markdown" as const : null,
        (pageOptions.includeHtml ?? false) ? "html" as const : null,
        (pageOptions.includeRawHtml ?? false) ? "rawHtml" as const : null,
        (pageOptions.screenshot ?? false) ? "screenshot" as const : null,
        (pageOptions.fullPageScreenshot ?? false) ? "screenshot@fullPage" as const : null,
        (extractorOptions !== undefined && extractorOptions.mode.includes("llm-extraction")) ? "extract" as const : null,
        "links"
      ].filter(x => x !== null),
      waitFor: pageOptions.waitFor,
      headers: pageOptions.headers,
      includeTags: (typeof pageOptions.onlyIncludeTags === "string" ? [pageOptions.onlyIncludeTags] : pageOptions.onlyIncludeTags),
      excludeTags: (typeof pageOptions.removeTags === "string" ? [pageOptions.removeTags] : pageOptions.removeTags),
      onlyMainContent: pageOptions.onlyMainContent ?? false,
      timeout: timeout,
      parsePDF: pageOptions.parsePDF,
      actions: pageOptions.actions,
      location: pageOptions.geolocation,
      skipTlsVerification: pageOptions.skipTlsVerification,
      removeBase64Images: pageOptions.removeBase64Images,
      extract: extractorOptions !== undefined && extractorOptions.mode.includes("llm-extraction") ? {
        systemPrompt: extractorOptions.extractionPrompt,
        prompt: extractorOptions.userPrompt,
        schema: extractorOptions.extractionSchema,
      } : undefined,
      mobile: pageOptions.mobile,
    }),
    internalOptions: {
      atsv: pageOptions.atsv,
      v0DisableJsDom: pageOptions.disableJsDom,
      v0UseFastMode: pageOptions.useFastMode,
    },
    // TODO: fallback, fetchPageContent, replaceAllPathsWithAbsolutePaths, includeLinks
  }
}

export function fromLegacyCombo(pageOptions: PageOptions, extractorOptions: ExtractorOptions | undefined, timeout: number | undefined, crawlerOptions: any): { scrapeOptions: ScrapeOptions, internalOptions: InternalOptions} {
  const { scrapeOptions, internalOptions: i1 } = fromLegacyScrapeOptions(pageOptions, extractorOptions, timeout);
  const { internalOptions: i2 } = fromLegacyCrawlerOptions(crawlerOptions);
  return { scrapeOptions, internalOptions: Object.assign(i1, i2) };
}

export function toLegacyDocument(document: Document, internalOptions: InternalOptions): V0Document | { url: string; } {
  if (internalOptions.v0CrawlOnlyUrls) {
    return { url: document.metadata.sourceURL! };
  }

  return {
    content: document.markdown!,
    markdown: document.markdown!,
    html: document.html,
    rawHtml: document.rawHtml,
    linksOnPage: document.links,
    llm_extraction: document.extract,
    metadata: {
      ...document.metadata,
      error: undefined,
      statusCode: undefined,
      pageError: document.metadata.error,
      pageStatusCode: document.metadata.statusCode,
      screenshot: document.screenshot,
    },
    actions: document.actions ,
    warning: document.warning,
  }
}<|MERGE_RESOLUTION|>--- conflicted
+++ resolved
@@ -154,7 +154,6 @@
 
 export type ScrapeOptions = z.infer<typeof scrapeOptions>;
 
-<<<<<<< HEAD
 export const extractV1Options = z.object({
   urls: url.array(),
   prompt: z.string().optional(),
@@ -171,10 +170,7 @@
 export const extractRequestSchema = extractV1Options;
 export type ExtractRequest = z.infer<typeof extractRequestSchema>;
 
-export const scrapeRequestSchema = scrapeOptions.extend({
-=======
 export const scrapeRequestSchema = scrapeOptions.omit({ timeout: true }).extend({
->>>>>>> a3133675
   url,
   origin: z.string().optional().default("api"),
   timeout: z.number().int().positive().finite().safe().default(30000),
